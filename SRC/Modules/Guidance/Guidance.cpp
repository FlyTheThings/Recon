//This module provides the main interface for the guidance system
//Authors: Bryan Poling
//Copyright (c) 2021 Sentek Systems, LLC. All rights reserved. 

//System Includes
//#include <vector>
//#include <string>
//#include <thread>
//#include <mutex>
//#include <iostream>
//#include <iomanip>
//#include <ctime>
//#include <sstream>
//#include <system_error>

//External Includes

//Project Includes
#include "Guidance.hpp"
#include "../../UI/VehicleControlWidget.hpp"
//#include "../../EigenAliases.h"
//#include "../../SurveyRegionManager.hpp"
//#include "../../Polygon.hpp"
//#include "../Shadow-Propagation/ShadowPropagation.hpp"
//#include "../DJI-Drone-Interface/DroneManager.hpp"

#define PI 3.14159265358979323846
#define radiusEarth 6371000 // Radius of the earth metres
#define heightECEF 4.4272e+06;
#define TOLERANCE 1e-10
namespace Guidance {
    // *********************************************************************************************************************************
    // **************************************   GuidanceEngine Non-Inline Functions Definitions   **************************************
    // *********************************************************************************************************************************
    //Start a survey mission (currently active region) using the given drones
    bool GuidanceEngine::StartSurvey(std::vector<std::string> const & LowFlierSerials, ImagingRequirements const & Reqs) {
        std::scoped_lock lock(m_mutex);
        if (m_running)
            return false; //Require stopping the previous mission first
        if (LowFlierSerials.empty())
            return false; //Require at least 1 drone to start a mission
        if (! SurveyRegionManager::Instance().GetCopyOfActiveRegionData(nullptr, &m_surveyRegion, nullptr))
            return false; //No active survey region
        m_ImagingReqs = Reqs;
        m_dronesUnderCommand.clear();
        for (std::string serial : LowFlierSerials) {
            DroneInterface::Drone * ptr = DroneInterface::DroneManager::Instance().GetDrone(serial);
            if (ptr != nullptr) {
                m_dronesUnderCommand.push_back(ptr);
                VehicleControlWidget::Instance().StopCommandingDrone(serial);
            }
        }
        if (m_dronesUnderCommand.size() == LowFlierSerials.size()) {
            m_running = true;
            m_missionPrepDone = false; //This will trigger the pre-planning work that needs to happen for a new mission
            return true;
        }
        else
            return false;
    }

    //Add a drone to the collection of low fliers and start commanding it
    bool GuidanceEngine::AddLowFlier(std::string const & Serial) {
        std::scoped_lock lock(m_mutex);
        if (! m_running)
            return false;
        else {
            for (auto drone : m_dronesUnderCommand) {
                if (drone->GetDroneSerial() == Serial) {
                    VehicleControlWidget::Instance().StopCommandingDrone(Serial);
                    return true;
                }
            }
            DroneInterface::Drone * ptr = DroneInterface::DroneManager::Instance().GetDrone(Serial);
            if (ptr != nullptr) {
                m_dronesUnderCommand.push_back(ptr);
                VehicleControlWidget::Instance().StopCommandingDrone(Serial);
                return true;
            }
            else
                return false;
        }
    }

    //Stop commanding the drone with the given serial
    bool GuidanceEngine::RemoveLowFlier(std::string const & Serial) {
        std::scoped_lock lock(m_mutex);
        if (! m_running)
            return false;
        for (size_t n = 0U; n < m_dronesUnderCommand.size(); n++) {
            if (m_dronesUnderCommand[n]->GetDroneSerial() == Serial) {
                m_currentDroneMissions.erase(Serial);
                m_dronesUnderCommand.erase(m_dronesUnderCommand.begin() + n);

                //If we just removed the last drone, abort the mission - this makes it unnecessary to have an extra UI control
                //to cancel a mission that has effectively already been canceled through the removal of all drones.
                if (m_dronesUnderCommand.empty()) {
                    m_running = false;
                    m_currentDroneMissions.clear();
                    m_surveyRegion.Clear();
                }

                return true;
            }
        }
        return false;
    }

    //Returns true if currently commanding a mission, false otherwise
    bool GuidanceEngine::IsRunning(void) {
        std::scoped_lock lock(m_mutex);
        return m_running;
    }

    inline void GuidanceEngine::ModuleMain(void) {
        while (! m_abort) {
            m_mutex.lock();
            if (! m_running) {
                MapWidget::Instance().m_messageBoxOverlay.RemoveMessage(m_MessageToken1);
                MapWidget::Instance().m_messageBoxOverlay.RemoveMessage(m_MessageToken2);
                MapWidget::Instance().m_messageBoxOverlay.RemoveMessage(m_MessageToken3);
                m_mutex.unlock();
                std::this_thread::sleep_for(std::chrono::milliseconds(100));
                continue;
            }
            
            //We are running - see if we have done the prep work yet. If not, do all the initial setup work that needs to be done
            if (! m_missionPrepDone) {
                
                //TEMP - Just for testing the overlay
                MapWidget::Instance().m_messageBoxOverlay.AddMessage("Error: This is a message from the guidance module!"s, m_MessageToken1);

                //ImagingRequirements ImagingReqs;
                //ImagingReqs.TargetSpeed = 9.39;
                //ImagingReqs.HAG = 60.96;
                //ImagingReqs.HFOV = 0.61087;
                //ImagingReqs.SidelapFraction = 0.7;
                double TargetFlightTime = 100;

                m_flyingMissionStatus.clear();

                PartitionSurveyRegion(m_surveyRegion, m_surveyRegionPartition, TargetFlightTime, m_ImagingReqs);

                for (auto partition : m_surveyRegionPartition) {
                    DroneInterface::WaypointMission Mission;
                    PlanMission(partition, Mission, m_ImagingReqs);
                    m_droneMissions.push_back(Mission);
                }

                for (auto drone : m_dronesUnderCommand) {
                    DroneInterface::Drone::TimePoint Timestamp;
                    double Latitude, Longitude, Altitude, HAG;
                    drone->GetPosition(Latitude, Longitude, Altitude, Timestamp);
                    drone->GetHAG(HAG, Timestamp);

                    DroneInterface::Waypoint Waypoint;
                    Waypoint.Latitude = Latitude;
                    Waypoint.Longitude = Longitude;
                    Waypoint.RelAltitude = HAG;

                    m_droneStartPositions.push_back(Waypoint);
                }

                // (ShadowPropagation::TimeAvailableFunction const & TA, std::vector<DroneInterface::WaypointMission> const & SubregionMissions,
                                 // std::vector<DroneInterface::Waypoint> const & DroneStartPositions, std::vector<std::vector<int>> & Sequences);

                ShadowPropagation::TimeAvailableFunction TA;

                // Select subregion sequences
                SelectSubregionSequences(TA, m_droneMissions, m_droneStartPositions, m_subregionSequences);

                // Populate m_currentDroneMissions based on subregion sequences
                for (size_t i = 0; i < m_dronesUnderCommand.size(); i++) {
                    if (m_subregionSequences[i].size() >= 1) {
                        int missionIndex = m_subregionSequences[i][0];
                        m_currentDroneMissions[m_dronesUnderCommand[i]->GetDroneSerial()] = std::make_tuple(0, m_droneMissions[missionIndex]);
                    }
                }

                // Execute currently assigned missions
                for (auto drone : m_dronesUnderCommand) {
                    if (m_currentDroneMissions.count(drone->GetDroneSerial())) {
                        DroneInterface::WaypointMission Mission = std::get<1>(m_currentDroneMissions[drone->GetDroneSerial()]);
                        drone->ExecuteWaypointMission(Mission);
                        // m_completedDroneMissions.push_back(Mission);
                        m_flyingMissionStatus.push_back(true);
                    } else {
                        m_flyingMissionStatus.push_back(false);
                    }
                }
                m_missionPrepDone = true; //Mark the prep work as done
                m_dronesToTask = false;
            }
            
            if (m_dronesToTask) {
                m_dronesToTask = false;
            }

            //B
            for (size_t i = 0; i < m_dronesUnderCommand.size(); i++) {
                bool Result;
                DroneInterface::Drone::TimePoint Timestamp;
                auto drone = m_dronesUnderCommand[i];
                drone->IsCurrentlyExecutingWaypointMission(Result, Timestamp);
                if ((Result != m_flyingMissionStatus[i]) && (Result == false)) {
                    std::get<0>(m_currentDroneMissions[drone->GetDroneSerial()])++;
                    if (m_subregionSequences[i].size() > std::get<0>(m_currentDroneMissions[drone->GetDroneSerial()])) {
                        int missionIndex = m_subregionSequences[i][std::get<0>(m_currentDroneMissions[drone->GetDroneSerial()])];
                        std::get<1>(m_currentDroneMissions[drone->GetDroneSerial()]) = m_droneMissions[missionIndex];
                        DroneInterface::WaypointMission Mission = std::get<1>(m_currentDroneMissions[drone->GetDroneSerial()]);
                        drone->ExecuteWaypointMission(Mission);
                    }

                    m_dronesToTask = false;
                }
                m_flyingMissionStatus[i] = Result;
            }

            MapWidget::Instance().m_guidanceOverlay.SetMissions(m_droneMissions);
            MapWidget::Instance().m_guidanceOverlay.SetDroneMissionSequences(m_subregionSequences);


            //If we get here we are executing a mission
            //1 - Check to see if we need to do anything. We should do an update if:
            //   A - There are sub-regions without assigned drones and we have drones without an assigned mission
            //   B - A commanded drone has finished it's assigned mission
            //   C - A drone is flying a mission and it looks like it's going to get hit with a shadow before it can finish
            //If we decide there is no work to do, unlock, snooze and continue
            
            //2 - We need to do an update - identify which drones need to be re-assigned
            //If any drone has finished a mission, mark the sub-region it just flew as finished.
            //For each drone that needs to be given a mission, select an available sub-region (not already flown and not expected to be hit with shadows)
            //Upload the corresponding mission for that sub-region and update m_currentDroneMissions.
            
            //Unlock and snooze - updates shouldn't need to happen in rapid succession so don't worry about snoozing here
            m_mutex.unlock();
            std::this_thread::sleep_for(std::chrono::milliseconds(100));
        }
    }


    // *********************************************************************************************************************************
    // *******************************************   Guidance Algorithm Function Definitions   *****************************************
    // *********************************************************************************************************************************
    //Get distance between two points at reference ellipsoid altitude. Inputs are in radians. Output is in meters.
    double GetDistanceBetweenTwoPoints (double a_latitude, double a_longitude, double b_latitude, double b_longitude){
        Eigen::Vector3d A_ECEF = LLA2ECEF(Eigen::Vector3d(a_latitude, a_longitude, 0.0));
        Eigen::Vector3d B_ECEF = LLA2ECEF(Eigen::Vector3d(b_latitude, b_longitude, 0.0));
        return (B_ECEF - A_ECEF).norm();
    }

    //1 - Take two points and estimate the time (s) it would take a drone to fly from one to the other (stopped at start and end), assuming a max flight speed (m/s)
    double EstimateMissionTime(DroneInterface::Waypoint const & A, DroneInterface::Waypoint const & B, double TargetSpeed) {
        double delta_altitude = B.RelAltitude - A.RelAltitude;
        double delta_horizontal = GetDistanceBetweenTwoPoints(A.Latitude, A.Longitude, B.Latitude, B.Longitude);

        return sqrt(pow(delta_altitude,2) + pow(delta_horizontal,2))/TargetSpeed;
    }

    //2 - Take a waypoint mission and estimate the time (s) it will take a drone to fly it (not including take-off and landing, or movement to the region).
    //    Support both the mode where we come to a stop at each waypoint and the mode where we do not stop at waypoints (CurvedTrajectory field of Mission)
    double EstimateMissionTime(DroneInterface::WaypointMission const & Mission) {
        //TODO
        return 0.0;
    }

    //3.1 Helper Function -- Gets the "score" (estimated flight time) of a triangle based on a square.
    double GetTriangleScore(Triangle & triangle, ImagingRequirements const & ImagingReqs){
        //Row spacing = 2 * HAG * tan(0.5 * HFOV) * (1 - SidelapFraction) <In Meters>
        double row_spacing = 2 * ImagingReqs.HAG * tan(0.5 * ImagingReqs.HFOV) * (1 - ImagingReqs.SidelapFraction);
        double length = sqrt(2 * triangle.GetArea());
        return length * (length / row_spacing) / ImagingReqs.TargetSpeed;
    }

    //3.2 Helper Function -- Recursively bisects triangles until they score less than the targeted flight time.
    void PartitionSurveyRegionRec(Triangle & mainTriangle, std::Evector<Triangle> & allTriangles, double TargetFlightTime, ImagingRequirements const & ImagingReqs){
        if (GetTriangleScore(mainTriangle, ImagingReqs) > TargetFlightTime){
            //Split the triangle into two triangles
            Triangle subTriangleA;
            Triangle subTriangleB;
            mainTriangle.Bisect(subTriangleA, subTriangleB);

            PartitionSurveyRegionRec(subTriangleA, allTriangles, TargetFlightTime, ImagingReqs);
            PartitionSurveyRegionRec(subTriangleB, allTriangles, TargetFlightTime, ImagingReqs);

        }
        else{
            allTriangles.push_back(mainTriangle);

        }
    }

    void PartitionTrianglesList(Triangle & mainTriangle, std::Evector<Triangle> & allTriangles, std::vector<Eigen::Vector2d> pointsList){
        // Base case, just one point
        if (pointsList.size() == 1){
            Triangle subTriangleA;
            Triangle subTriangleB;
            mainTriangle.BisectIntersection(pointsList[0], subTriangleA, subTriangleB);
            allTriangles.push_back(subTriangleA);
            allTriangles.push_back(subTriangleB);
        }
        // other base case: empty list
        else if (pointsList.empty()){
            allTriangles.push_back(mainTriangle);
        }

        else{
            Triangle subTriangleA;
            Triangle subTriangleB;
            std::vector<Eigen::Vector2d> pointsListA;
            std::vector<Eigen::Vector2d> pointsListB;
            mainTriangle.BisectIntersection(pointsList[0], subTriangleA, subTriangleB);

            for (int j = 1; j < (int) pointsList.size(); j++){
                if (subTriangleA.ToSimplePolygon().ContainsPoint(pointsList[j])){
                    pointsListA.push_back(pointsList[j]);
                }
                else{
                    pointsListB.push_back(pointsList[j]);
                }
            }
            PartitionTrianglesList(subTriangleA, allTriangles,pointsListA);
            PartitionTrianglesList(subTriangleB, allTriangles,pointsListB);

        }
    }

    //3 - Take a survey region, and break it into sub-regions of similar size that can all be flown in approximately the same flight time (argument).
    //    A good partition uses as few components as possible for a given target execution time. Hueristically, this generally means simple shapes.
    //    This function needs the target drone speed and imaging requirements because they impact what sized region can be flown in a given amount of time.
    //Arguments:
    //Region           - Input  - The input survey region to cover (polygon collection in NM coords)
    //Partition        - Output - A vector of sub-regions, each one a polygon collection in NM coords (typical case will have a single poly in each sub-region)
    //TargetFlightTime - Input  - The approx time (in seconds) a drone should be able to fly each sub-region in, given the max vehicle speed and sidelap
    //ImagingReqs      - Input  - Parameters specifying speed and row spacing (see definitions in struct declaration)

    void PartitionSurveyRegion(PolygonCollection const & Region, std::Evector<PolygonCollection> & Partition, double TargetFlightTime, ImagingRequirements const & ImagingReqs) {
        // *********************** MESHING SECTION **************************************************
        //Slice the polygon into triangles.
        std::Evector<Triangle> allTrianglesTriangulate;
        std::Evector<Triangle> allTriangles;
        TriangleAdjacencyMap map;
        std::vector<std::vector<Eigen::Vector2d>> intersectionsList;
        std::vector<Eigen::Vector2d> Intersection;
        for(Polygon shape: Region.m_components){
            std::Evector<Triangle> subTriangles;
            shape.Triangulate(subTriangles);
            for (Triangle & tri: subTriangles){
                allTrianglesTriangulate.push_back(tri);
            }
        }

        //Recursively slice triangles until they are smaller than the Target Flight Time.
        for(Triangle & triangle: allTrianglesTriangulate){
            PartitionSurveyRegionRec(triangle, allTriangles, TargetFlightTime/2, ImagingReqs);
        }


        allTrianglesTriangulate.clear();

        intersectionsList.resize(allTriangles.size());


        // This loop searches all triangles for vertices that cut an edge
        // A triangle may cut an edge 0, 1, or 2 times
        // All intersections are assembled into a list per triangle. We are trying to avoid duplicates
        for (int i = 0; i < (int) allTriangles.size(); i++) {
            for (int j = 0; j < (int) allTriangles.size(); j++) {
                Intersection.clear();
                if (i!=j && allTriangles[i].ToSimplePolygon().CheckIntersect(allTriangles[j].ToSimplePolygon(), Intersection)){
                    //std::cout<< Intersection.size() <<" intersections found!" <<std::endl;
                    for (auto point: Intersection){
                        bool isUnique = true;
                        // Checking list for existence of same point. If exists, not unique and do not add to list
                        for (int k = 0; k < (int) intersectionsList[i].size(); k++){
                            if ((intersectionsList[i][k] - point).norm() < TOLERANCE){
                                isUnique = false;
                            }
                        }
                        if (isUnique){
                            //std::cout<< "Adding point! " << std::endl;
                            intersectionsList[i].push_back(point);
                        }
                    }
                    std::cout<< "Triangle " << std::to_string(i) << " has intersection with triangle " << j  << std::endl;
                }
            }
        }

        for (int i = 0; i < (int) intersectionsList.size(); i++) {
            if (!intersectionsList[i].empty()){
                std::cout<< "Triangle " << std::to_string(i) << " has intersections " << intersectionsList[i].size() << std::endl;
            }
        }

        Triangle subTriangleA;
        Triangle subTriangleB;
        allTrianglesTriangulate.clear();
        for (int i = 0; i < (int) allTriangles.size(); i++) {
            if (intersectionsList[i].empty()){
                allTrianglesTriangulate.push_back(allTriangles[i]);
            }
            else{

                /*
                 *                 for (auto point: intersectionsList[i]){
                                    Triangle subTriangleA;
                                    Triangle subTriangleB;
                                    allTriangles[i].BisectIntersection(point, subTriangleA, subTriangleB);
                                    allTrianglesTriangulate.push_back(subTriangleA);
                                    allTrianglesTriangulate.push_back(subTriangleB);
                                }
                 */
                PartitionTrianglesList(allTriangles[i], allTrianglesTriangulate, intersectionsList[i]);
            }

        }

        std::vector<std::string> triangleLabels;

        for (int i = 0; i < (int) allTrianglesTriangulate.size(); i++) {
            triangleLabels.push_back(std::to_string(i));
        }
        //MapWidget::Instance().m_guidanceOverlay.ClearTriangleLabels();
        //MapWidget::Instance().m_guidanceOverlay.ClearTriangles();
        //MapWidget::Instance().m_guidanceOverlay.SetTriangles(allTrianglesTriangulate);
        //MapWidget::Instance().m_guidanceOverlay.SetTriangleLabels(triangleLabels);

        allTriangles = allTrianglesTriangulate; // ECHAI: Not great but I'm feeling lazy
        //return;
        //************************* END OF MESHING ****************************************
        // Up to this point, we are guaranteed that no vertex cuts another edge!

        //************************ ADJACENCY MAP CONSTRUCTION********************************
        //Add each triangle and its edges to the map.

        for (int i = 0; i < (int) allTriangles.size(); i++) {
            TriangleAdjacencyMap::Triangle tri;
            tri.id = i;
            tri.score = GetTriangleScore(allTriangles[i], ImagingReqs);
            map.nodes.push_back(tri);
            map.edges.push_back({});
            for (int j = 0; j < (int) allTriangles.size(); j++) {
                if((i!=j) && allTriangles[i].ToSimplePolygon().CheckAdjacency(allTriangles[j].ToSimplePolygon())){
                    map.edges[i].push_back(j);
                }
            }
        }
        // ****************** END OF ADJACENCY MAP CONSTRUCTION ************************************

        // ****************** GROUP/PARITION CONSTRUCTION ********************************************
        //Combine triangles greedily until adding another adjacent triangle would go above the Target Flight Time.
        std::vector<int> groupScoreList;
        std::vector<int> assignedGroups(allTriangles.size(), -1);
        for (auto node: map.nodes){
            std::vector<int> currentCandidateEdges;
            //If the node is already in a group, ignore it
            if (assignedGroups[node.id] != -1){
                continue;
            }

            //Otherwise, create a group for the solo node.
            map.groups.push_back({node.id});
            groupScoreList.push_back(node.score);
            assignedGroups[node.id] = map.groups.size()-1;

            //Add in edges from the starting node of the group.
            for(auto item: map.edges[node.id]){
                currentCandidateEdges.push_back(item);
            }

            //While there are edges attached to this group, try to add them in.
            while(currentCandidateEdges.size() > 0){
                int n = currentCandidateEdges[0];
                if(map.nodes[n].score + groupScoreList.back() < TargetFlightTime && assignedGroups[n] == -1){
                    map.groups.back().push_back(map.nodes[n].id);
                    groupScoreList.back() += map.nodes[n].score;
                    assignedGroups[n] = map.groups.size()-1;
                    //Add edges to currentCandidateEdges
                    for(auto item: map.edges[n]){
                        currentCandidateEdges.push_back(item);
                    }
                }
                currentCandidateEdges.erase(currentCandidateEdges.begin());
            }

            //Now, create the new polygon & add it to its own private collection in the Evector of PolygonCollections.
            PolygonCollection collection;
            Polygon new_polygon;
            std::Evector<LineSegment> list_of_segments;
            for (auto node: map.groups.back()){
                for (LineSegment line: allTriangles[node].ToSimplePolygon().GetLineSegments()){
                    list_of_segments.push_back(line);
                }
            }
            new_polygon.m_boundary.CustomSanitize(list_of_segments);
            collection.m_components.push_back(new_polygon);
            Partition.push_back(collection);
        }

        //Set labels for the grouped shapes.
        std::vector<std::string> groupLabels;
        std::string alphabet = "ABCDEFGHIJKLMNOPQRSTUVWXYZabcdefghijklmnopqrstuvwxyz";
        for (int n = 0; n < (int) map.groups.size(); n++)
        	groupLabels.push_back(alphabet.substr(n, 1));

        //Display both the triangles and the grouped polygons on Recon.
        MapWidget::Instance().m_guidanceOverlay.ClearPartitionLabels();
        MapWidget::Instance().m_guidanceOverlay.ClearSurveyRegionPartition();
        MapWidget::Instance().m_guidanceOverlay.SetSurveyRegionPartition(Partition);
        MapWidget::Instance().m_guidanceOverlay.SetPartitionLabels(groupLabels);

        //Set labels for the individual triangles.
        //std::vector<std::string> triangleLabels;
        triangleLabels.clear();
        for (int i = 0; i < (int) map.nodes.size(); i++) {
            std::string fullLabel = alphabet[assignedGroups[i]] + std::to_string(i) + ":";
            for (int j = 0; j < (int) map.edges[i].size(); j++) {
                if (j!=0){
                    fullLabel.append(",");
                }
                fullLabel.append(std::to_string(map.edges[i][j]));
            }
            triangleLabels.push_back(fullLabel);
        }

        MapWidget::Instance().m_guidanceOverlay.ClearTriangleLabels();
        MapWidget::Instance().m_guidanceOverlay.ClearTriangles();
        MapWidget::Instance().m_guidanceOverlay.SetTriangles(allTriangles);
        MapWidget::Instance().m_guidanceOverlay.SetTriangleLabels(triangleLabels);

        //(NON-IMPACTING -- FOR DEVELOPER USE ONLY) Display polygon information on the terminal.
        std::cout<<"Target Score: " << TargetFlightTime << std::endl;
        std::cout<<"There are " << map.nodes.size() << " nodes in the graph. This should equal the number of triangles." << std::endl;
        std::cout<<"There are " << map.groups.size() << " groups in the graph." << std::endl;
        //Information on individual triangles.
        for (int i = 0; i < (int) map.nodes.size(); i++) {
            float value = (int)(map.nodes[i].score * 100 + .5);
            std::cout << "Edges of " << i <<" (Score " << (float)value / 100 << "; Group [" << alphabet[assignedGroups[i]] <<"]) : ";
            for (int j = 0; j < (int) map.edges[i].size(); j++) {
                std::cout << map.edges[i][j] << ", ";
            }
            std::cout << std::endl;
        }
        //Information on grouped triangles.
        for (int n = 0; n < (int) map.groups.size(); n++) {
            std::cout << "Group "<< alphabet.substr(n, 1) << " :";
            for (auto item: map.groups[n]){
                std::cout << " " << item;
            }
            std::cout << "." << std::endl;
        }

    }

    Eigen::Vector2d NM2ECEF(const Eigen::Vector2d & point_NM){
        Eigen::Vector3d tempCoordinate_LL3d;
        Eigen::Vector3d tempCoordinate_ECEF;
        Eigen::Vector2d point_ECEF;

        Eigen::Vector2d tempC = NMToLatLon(point_NM);

        tempCoordinate_LL3d << tempC(0), tempC(1), 0.0;
        tempCoordinate_ECEF = LLA2ECEF(tempCoordinate_LL3d);
        point_ECEF << tempCoordinate_ECEF(0), tempCoordinate_ECEF(1);
        return  point_ECEF;

    }


    //4 - Take a region or sub-region and plan a trajectory to cover it at a given height that meets the specified imaging requirements. In this case we specify
    //    the imaging requirements using a maximum speed and sidelap fraction.
    //Arguments:
    //Region      - Input  - The input survey region or sub-region to cover (polygon collection in NM coords)
    //Mission     - Output - The planned mission that covers the input region
    //ImagingReqs - Input  - Parameters specifying speed and row spacing (see definitions in struct declaration)
    void PlanMission(PolygonCollection const & Region, DroneInterface::WaypointMission & Mission, ImagingRequirements const & ImagingReqs) {
        //TODO
        Mission.Waypoints.clear();
        Mission.LandAtLastWaypoint = false;
        Mission.CurvedTrajectory = false;
        std::Evector<Eigen::Vector2d> vertices_NM;
        std::Evector<PolygonCollection> Partition;

        std::Evector<std::tuple<LineSegment, float, Eigen::Vector3f>> lineSegments;
        std::Evector<std::tuple<LineSegment, float, Eigen::Vector3f>> hatchLinesVisualize;
        std::Evector<std::tuple<Eigen::Vector2d, float, Eigen::Vector3f>> circles;

        float lineThickness = 2.0f;
        float circleRadius  = 6.5f;
        Eigen::Vector3f lineColor  (0.0f, 0.8f, 0.0f);
        Eigen::Vector3f circleColor(0.8f, 0.0f, 0.0f);

        for (auto subregion: Region.m_components){
            std::Evector<LineSegment> edges = subregion.m_boundary.GetLineSegments();
            SimplePolygon tempPolygon;

            // These variables are for the calculating the hatchlines
            std::vector<LineSegment> hatchLines;
            std::vector<LineSegment> hatchLines_NM;
            LineSegment longest_edge;
            double longest_side_length = 0.0;


            // Finding the longest edge of the simple polygon
            for (auto edge: edges){
                if (edge.GetLength() > longest_side_length){
                    longest_side_length = edge.GetLength();
                    longest_edge = edge;
                }
            }
            lineSegments.push_back(std::make_tuple(longest_edge, lineThickness, lineColor));
            // Step 1: Rotation
            // 1a: translation: I want to be able to view the rotation, which means this is a rotation around a point
            // Point (x1,y1) to be rotatated around point (x2,y2)
            // (xt, yt) = (x1,y1) - (x2,y2)
            // angle to x-axis given by arctan(x/y)
            // Point of rotation will be edge vertex closest to zero

            Eigen::Vector2d rotationPoint; // This will be the point of rotation.
            Eigen::Vector2d pointTranslated; // This will be the effective point to rotate

            if (longest_edge.m_endpoint1.norm() < longest_edge.m_endpoint2.norm()){
                rotationPoint = longest_edge.m_endpoint1;
                pointTranslated = longest_edge.m_endpoint2 - longest_edge.m_endpoint1;
            }
            else{
                rotationPoint = longest_edge.m_endpoint2;
                pointTranslated = longest_edge.m_endpoint1 - longest_edge.m_endpoint2;
            }
            double theta = atan2(pointTranslated(1), pointTranslated(0));

            // Calculating rotation matrix
            Eigen::Matrix2d rot2D;
            rot2D << cos(-theta), -sin(-theta),
            sin(-theta),  cos(-theta);

            // Create rotated polygon
            vertices_NM.clear();
            for (auto vertex: subregion.m_boundary.GetVertices()){
                vertices_NM.push_back((rot2D *(vertex-rotationPoint))+rotationPoint);
            }

            tempPolygon.SetBoundary(vertices_NM); // Create our rotated polygon

            //********************** FOR PLOTTING PURPOSES *********************************

            //For visualization purposes, we are plotting original and rotated polygon
            Partition.emplace_back(); //Create a new element in the partition
            Partition.back().m_components.emplace_back(); //Add a component to the new element
            Partition.back().m_components.back().m_boundary.SetBoundary(subregion.m_boundary.GetVertices());

            Partition.emplace_back(); //Create a new element in the partition
            Partition.back().m_components.emplace_back(); //Add a component to the new element
            Partition.back().m_components.back().m_boundary.SetBoundary(vertices_NM);
            // ****************** END OF FOR PLOTTING PURPOSES ********************
            //****************** END OF POLYGON ROTATION **************************

            //****************** POLYGON FILL *************************************
            // Create bounding box containing our polygon
            Eigen::Vector4d bounding_box = tempPolygon.GetAABB(); //vector (XMin, XMax, YMin, YMax)
            Eigen::Vector2d MinMin_NM; // Store (XMin, YMin)
            Eigen::Vector2d MaxMax_NM; // Store (XMax, YMax)
            Eigen::Vector2d MinMin_ECEF; // Store (XMin, YMin), for debugging purposes
            Eigen::Vector2d MaxMax_ECEF; // Store (XMax, YMax), for debugging purposes

            MinMin_NM << bounding_box(0), bounding_box(2);
            MaxMax_NM << bounding_box(1), bounding_box(3);
            vertices_NM.clear();
            vertices_NM.emplace_back(MinMin_NM);
            vertices_NM.emplace_back(MaxMax_NM);

            // ****************** HATCH LINE GENERATION ****************************************
            // Fill the polygon with hatch lines
            // 1) Figure out spacing.
            //      1a) Convert bounding box to meters
            //      1b) Get straight line trajectories with overlap using Imaging requirements

            // 1a) Convert bounding box to meters

            // 1b) Get straight line trajectories based on imaging requirements
            // Start first hatch line half the row spacing from top of box, which is yMax
            // Build horizontal lines until y-value is less than yMin
            // All lines go from Xmin to Xmax
            double rowSpacing = 2 * ImagingReqs.HAG * tan(0.5 * ImagingReqs.HFOV) * (1 - ImagingReqs.SidelapFraction);
            double rowSpacing_NM = MetersToNMUnits(rowSpacing, MaxMax_NM(1));

            // This is for debugging. Useful to understand distances in meters
            double numHatchLines = ceil((MaxMax_ECEF(1) - MinMin_ECEF(1)- (rowSpacing/2))/rowSpacing);
            double y_init = MaxMax_ECEF(1)-(rowSpacing/2.0);
            numHatchLines = ceil((MaxMax_NM(1) - MinMin_NM(1)- (rowSpacing_NM/2))/rowSpacing_NM);
            y_init = MaxMax_NM(1)-(rowSpacing_NM/2.0);


            for (int i = 0; i<numHatchLines; i++){
                //InputSegments.emplace_back(Eigen::Vector2d(0.0, 0.0), Eigen::Vector2d(1.0, 0.0));
                hatchLines.emplace_back(
                        Eigen::Vector2d(MinMin_NM(0), y_init-(i*rowSpacing_NM)),
                        Eigen::Vector2d(MaxMax_NM(0), y_init-(i*rowSpacing_NM)));
            }

            //********************* END OF HATCHLINE GENERATION ********************************************

            // ******************* GENERATE FRAGMENTED LINES FOR TRAJECTORIES ******************************
            // Now we break the hatchlines
            // For each hatchline
            // 2a) Break line where it intersects with polygon edges
            // 2b) Keep segment that is internal to polygon. Note that a line segment that might break in multiple places
            std::Evector<LineSegment> FragmentedHatchLines;

            for (auto currentHatchLine: hatchLines){
                std::vector<Eigen::Vector2d> allIntersections;
                bool IsInteriorA, IsInteriorB;

                // For each polygon edge, collect all intersections
                std::vector<double> m1_norm;
                for (auto edge: tempPolygon.GetLineSegments() ){
                    Eigen::Vector2d Intersection;
                    if (edge.ComputeInteriorIntersection(currentHatchLine, Intersection, IsInteriorA, IsInteriorB)){
                        allIntersections.push_back(Intersection);
                        m1_norm.push_back((Intersection-currentHatchLine.m_endpoint1).norm());
                    }
                }
                // Sort intersections according to distance to one endpoint of hatchline
                std::vector<std::pair<double,int> >V;
                for (int i = 0; i < (int) m1_norm.size(); i++) {
                    std::pair<double,int>P=std::make_pair(m1_norm[i],i);
                    V.push_back(P);
                }
                sort(V.begin(),V.end());
                // V is now the intersections sorted by their norm distance to one end-point of hatchline

                // Now construct line segments, keeping only those inside the polygon
                // Guaranteed that line segment in each loop is possible shortest
                // Therefore it is either completely inside or outside polygon
                // Therefore the mid-point must be completely inside or outside polygon
                for (int i = 1; i < (int) V.size(); i++) {
                    Eigen::Vector2d midPoint = (allIntersections[V[i-1].second]+allIntersections[(V[i].second)])/2;
                    if(tempPolygon.ContainsPoint(midPoint)){
                        FragmentedHatchLines.push_back(LineSegment(allIntersections[V[i-1].second],allIntersections[(V[i].second)]));
                    }
                }
            }
            // ***************** FRAGMENTED LINES GENERATION COMPLETED *****************************

            // For each line segment
            //      1a) Populate waypoint vector with end points
            //              Shift end_points inwards by 0.5*rowSpacing_NM
            //              If line length is larger than rowspacing_NM, then the shift will result in a single point
            //                  Populate waypoint vector with just that single midpoint
            //              Otherwise, populate with m1 and m2
            //      1b) Create temp sorted list of norm and index of all remaining endpoints, see example code above
            //              The closest endpoint will be at index 0
            //              The associated line segment will be the next line
            //      1c) Undo the rotation of the points.
            //            NOTE WELL!!!! This function rotates around a point that is NOT the origin
            //            Therefore, the rotation operation is technically a translation, then rotation, then translation
            //

            //1a: Populate waypoint vector with end points
            for (auto & line: FragmentedHatchLines){
                if(line.GetLength() < rowSpacing_NM){
                    LineSegment tempLine;
                    tempLine.m_endpoint1 = (line.m_endpoint1 + line.m_endpoint2) / 2;
                    tempLine.m_endpoint2 = tempLine.m_endpoint1;
                    line = tempLine;
                } else {
                    if(line.m_endpoint1[0] > line.m_endpoint2[0]){
                        line.m_endpoint1[0] -= 0.5*rowSpacing_NM;
                        line.m_endpoint2[0] += 0.5*rowSpacing_NM;
                    } else {
                        line.m_endpoint1[0] += 0.5*rowSpacing_NM;
                        line.m_endpoint2[0] -= 0.5*rowSpacing_NM;
                    }
                }
            }
            //1b: Create temp sorted list of norm and index of all remaining endpoints, see example code above [WARNING: UNSORTED]
            std::vector<Eigen::Vector2d> orderedPoints;
            std::vector<bool> hasLineBeenUsed (FragmentedHatchLines.size(), false);
            bool isEndpointOne = true;
            int chosenLineIndex = 0;
            hasLineBeenUsed[0] = true;
            orderedPoints.push_back(FragmentedHatchLines[0].m_endpoint2);
            orderedPoints.push_back(FragmentedHatchLines[0].m_endpoint1);
            while (std::find(hasLineBeenUsed.begin(), hasLineBeenUsed.end(), false) != hasLineBeenUsed.end()){
                Eigen::Vector2d currentEndpoint;
                Eigen::Vector2d chosenPoint;
                if(isEndpointOne) currentEndpoint = FragmentedHatchLines[chosenLineIndex].m_endpoint1;
                else currentEndpoint = FragmentedHatchLines[chosenLineIndex].m_endpoint2;
                chosenPoint = currentEndpoint;
                //Find the closest unused point to this one
                for (int x = 0; x < (int) hasLineBeenUsed.size(); x++) {
                    if(hasLineBeenUsed[x]) continue;
                    if (chosenPoint == currentEndpoint){
                        chosenLineIndex = x;
                        isEndpointOne = false;
                        chosenPoint = FragmentedHatchLines[x].m_endpoint1;
                    }
                    if((chosenPoint - currentEndpoint).norm() > (FragmentedHatchLines[x].m_endpoint1 - currentEndpoint).norm()) {
                        chosenLineIndex = x;
                        isEndpointOne = false;
                        chosenPoint = FragmentedHatchLines[x].m_endpoint1;
                    }
                    if((chosenPoint - currentEndpoint).norm() > (FragmentedHatchLines[x].m_endpoint2 - currentEndpoint).norm()) {
                        chosenLineIndex = x;
                        isEndpointOne = true;
                        chosenPoint = FragmentedHatchLines[x].m_endpoint2;
                    }
                }
                hasLineBeenUsed[chosenLineIndex] = true;
                if(isEndpointOne){
                    orderedPoints.push_back(FragmentedHatchLines[chosenLineIndex].m_endpoint2);
                    orderedPoints.push_back(FragmentedHatchLines[chosenLineIndex].m_endpoint1);
                } else {
                    orderedPoints.push_back(FragmentedHatchLines[chosenLineIndex].m_endpoint1);
                    orderedPoints.push_back(FragmentedHatchLines[chosenLineIndex].m_endpoint2);
                }
            }

            //1c: Undo Rotation of the points.
            rot2D << cos(theta), -sin(theta),
            sin(theta),  cos(theta);
            for (auto & line: FragmentedHatchLines){
                line.m_endpoint1 = (rot2D *(line.m_endpoint1-rotationPoint))+rotationPoint;
                line.m_endpoint2 = (rot2D *(line.m_endpoint2-rotationPoint))+rotationPoint;
            }
            for (auto & point: orderedPoints){
                point = (rot2D *(point-rotationPoint))+rotationPoint;
                Eigen::Vector2d LatLonPoint;
                LatLonPoint = NMToLatLon(point);
                DroneInterface::Waypoint newWayPoint;
                newWayPoint.Latitude = LatLonPoint[0];
                newWayPoint.Longitude = LatLonPoint[1];
                newWayPoint.RelAltitude = ImagingReqs.HAG;
                newWayPoint.Speed = ImagingReqs.TargetSpeed;
                newWayPoint.LoiterTime   = std::nanf("");
                newWayPoint.GimbalPitch   = std::nanf("");
                newWayPoint.CornerRadius = 5.0f;
                Mission.Waypoints.push_back(newWayPoint);
            }
        }
        //MapWidget::Instance().m_guidanceOverlay.SetSurveyRegionPartition(Partition);
    }

    //5 - Take a Time Available function, a waypoint mission, and a progress indicator (where in the mission you are) and detirmine whether or not the drone
    //    will be able to complete the mission in the time remaining (i.e. at no point will the time available within a radius of the drone hit 0).
    //    Additionally, we compute some notion of confidence as follows... we find the lowest that the TA function will be under the drone throughout the mission.
    //    If this gets closer to 0 it means we are cutting it close and if the predicted TA function is off we could be in trouble.
    //Arguments:
    //TA                 - Input  - Time Available function
    //Mission            - Input  - Drone Mission
    //DroneStartWaypoint - Input  - The index of the waypoint the drone starts at. Can be non-integer - e.g. 2.4 means 40% of way between waypoint 2 and 3.
    //DroneStartTime     - Input  - The time when the drone starts the mission. This is used to compare with the timestamped TA function
    //Margin             - Output - The lowest the TA ever gets under the drone during the mission
    //
    //Returns: True if expected to finish without shadows and false otherwise
    bool IsPredictedToFinishWithoutShadows(ShadowPropagation::TimeAvailableFunction const & TA, DroneInterface::WaypointMission const & Mission,
                                           double DroneStartWaypoint, std::chrono::time_point<std::chrono::steady_clock> DroneStartTime, double & Margin) {
        //TODO
        return false;
    }

    //6 - Given a Time Available function, a collection of sub-regions (with their pre-planned missions), and a start position for a drone, select a sub-region
    //    to task the drone to. We are balancing 2 things here - trying to do useful work while avoiding shadows, but also avoiding non-sensical jumping to a
    //    distant region. At a minimum we should ensure that we don't task a drone to a region that we don't expect it to be able to finish without getting hit
    //    with shadows.
    //Arguments:
    //TA                - Input - Time Available function
    //SubregionMissions - Input - A vector of drone Missions - Element n is the mission for sub-region n.
    //StartPos          - Input - The starting position of the drone (to tell us how far away from each sub-region mission it is)
    //ImagingReqs       - Input - Parameters specifying speed and row spacing (see definitions in struct declaration)
    //
    //Returns: The index of the drone mission (and sub-region) to task the drone to. Returns -1 if none are plausable
    int SelectSubRegion(ShadowPropagation::TimeAvailableFunction const & TA, std::vector<DroneInterface::WaypointMission> const & SubregionMissions,
                        DroneInterface::Waypoint const & StartPos, ImagingRequirements const & ImagingReqs) {
        //TODO
        return -1;
    }

    void extend(std::vector<int> & v_dest, const std::vector<int> & v_src) {
        v_dest.reserve(v_dest.size() + distance(v_src.begin(), v_src.end()));
        v_dest.insert(v_dest.end(), v_src.begin(), v_src.end());
    }

    void GenerateCombosHelper(std::vector<std::vector<int>> & combos, std::vector<int> & combo, const std::vector<int> & elements, int left, int k) {
        if (k == 0) {
            combos.push_back(combo);
            return;
        }

        // first time left will be zero
        for (int i = left; i < elements.size(); i++) {
            combo.push_back(elements[i]);
            GenerateCombosHelper(combos, combo, elements, i + 1, k - 1);
            combo.pop_back();
        }
    }

    std::vector<std::vector<int>> GenerateCombos(const std::vector<int> & elements, int k) {
        std::vector<std::vector<int>> combos;
        std::vector<int> combo;
        GenerateCombosHelper(combos, combo, elements, 0, k);
        return combos;
    }

    std::vector<std::vector<int>> GeneratePerms(std::vector<int> & elements) {
        sort(elements.begin(), elements.end());
        std::vector<std::vector<int>> perms;
        do {
            perms.push_back(elements);
        } while(std::next_permutation(elements.begin(), elements.end()));
        return perms;
    }

    void RecurseAssignments(std::vector<std::vector<std::vector<int>>> & AllAssignments, std::vector<std::vector<int>> & CurrentAssignments, const std::vector<int> & AssignableMissions, const int MissionIndex, const int NumDrones, const int NumMissions) {
        if (MissionIndex == AssignableMissions.size()) {
            AllAssignments.push_back(CurrentAssignments);
        } else {
            for (int drone_idx = 0; drone_idx < NumDrones; drone_idx++) {
                CurrentAssignments[drone_idx].push_back(MissionIndex);
                RecurseAssignments(AllAssignments, CurrentAssignments, AssignableMissions, MissionIndex, NumDrones, NumMissions);
                CurrentAssignments[drone_idx].pop_back();
            }
        }
    }

    void RecurseSequences(std::vector<std::vector<std::vector<int>>> & AllSequences, std::vector<std::vector<int>> & CurrentSequences, int DroneIndex, const int NumDrones) {
        if (DroneIndex == NumDrones) {
            AllSequences.push_back(CurrentSequences);
        } else {
            std::vector<std::vector<int>> perms = GeneratePerms(CurrentSequences[DroneIndex]);
            for (std::vector<int> perm : perms) {
                CurrentSequences[DroneIndex] = perm;
                RecurseSequences(AllSequences, CurrentSequences, DroneIndex + 1, NumDrones);
            }
        }
    }

    //7 - Given a Time Available function, a collection of sub-regions (with their pre-planned missions), and a collection of drone start positions, choose
    //    sequences (of a given length) of sub-regions for each drone to fly, in order. When the mission time exceeds our prediction horizon the time available
    //    function is no longer useful in chosing sub-regions but they can still be chosen in a logical fashion that avoids leaving holes in the map... making the
    //    optimistic assumption that they will be shadow-free when we get there.
    //TA                  - Input  - Time Available function
    //SubregionMissions   - Input  - A vector of drone Missions - Element n is the mission for sub-region n.
    //DroneStartPositions - Input  - Element k is the starting position of drone k
    //Sequences           - Output - Element k is a vector of sub-region indices to task drone k to (in order)
    void SelectSubregionSequnces(ShadowPropagation::TimeAvailableFunction const & TA, std::vector<DroneInterface::WaypointMission> const & SubregionMissions,
                                 std::vector<DroneInterface::Waypoint> const & DroneStartPositions, std::vector<std::vector<int>> & Sequences,
                                 ImagingRequirements const & ImagingReqs) {
        
        int numDrones = DroneStartPositions.size();
        int numMissions = SubregionMissions.size();

        std::cout << "numDrones: " << numDrones << ", numMissions: " << numMissions << std::endl;

<<<<<<< HEAD

=======
        if (numDrones > numMissions) {
            // 
        } else if (numDrones <= numMissions) {
            // int missionIdx = 0;
            // for (auto drone : m_dronesUnderCommand) {
            //     m_currentDroneMissions[drone->GetDroneSerial()] = std::make_tuple(0, m_droneMissions[missionIdx++]);
            // }
            for (int i = 0; i < numMissions; i++) {
                Sequences[i % numDrones].push_back(i);
            }
        }
>>>>>>> ce718197

        // Naive
        // Sequences.resize(numDrones, std::vector<int>());

        // if (numDrones > numMissions) {
        // } else if (numDrones <= numMissions) {
        //     for (int i = 0; i < numMissions; i++) {
        //         Sequences[i % numDrones].push_back(i);
        //     }
        // }



        // Depth N Best
        int n = 2, num_to_assign, max_coverage = 0;

        std::vector<std::vector<std::vector<int>>> AllAssignments, AllSequences;
        std::vector<std::vector<int>> CurrentAssignments, CurrentSequences;
        Sequences.resize(numDrones, std::vector<int>());

        std::set<int> MissionIndicesToAssign;
        for (int i = 0; i < numMissions; i++) {
            MissionIndicesToAssign.insert(i);
        }

        while(!MissionIndicesToAssign.empty()) {
            num_to_assign = MissionIndicesToAssign.size() < numDrones * n ? MissionIndicesToAssign.size() : numDrones * n;

            AllAssignments.clear();
            AllSequences.clear();

            CurrentAssignments.clear();
            CurrentAssignments.resize(numDrones, std::vector<int>());
            CurrentSequences.clear();
            CurrentSequences.resize(numDrones, std::vector<int>());


            std::vector<int> MissionIndices(MissionIndicesToAssign.begin(), MissionIndicesToAssign.end());

            std::vector<std::vector<int>> combos = GenerateCombos(MissionIndices, num_to_assign);
            for (std::vector<int> combo : combos) {
                for (int drone_idx = 0; drone_idx < numDrones; drone_idx++) {
                    CurrentAssignments[drone_idx].push_back(combo[0]);
                    RecurseAssignments(AllAssignments, CurrentAssignments, combo, 1, numDrones, numMissions);
                    CurrentAssignments[drone_idx].pop_back();
                }
            }

            for (std::vector<std::vector<int>> assignment : AllAssignments) {
                RecurseSequences(AllSequences, CurrentSequences, 0, numDrones);
            }


            int distance = -1, min_max_distance = -1;
            bool reset_distance = true;
            

            std::vector<std::vector<int>> bestSequence = AllSequences[0], preSequence;
            for (std::vector<std::vector<int>> sequence : AllSequences) {
                // calculate sequence with best coverage, as measured by best coverage and then by minimum maximum fly time
                preSequence = Sequences;
                for (int i = 0; i < numDrones; i++) {
                    extend(preSequence[i], sequence[i]);
                }

                int coverage = 0; // = getCoverage();

                if (coverage >= max_coverage) {
                    distance = 0;
                    for (int i = 0; i < numDrones; i++) {
                        //starting_location = drones[drone_idx]
                        if (!Sequences[i].empty()) {
                            // starting_location = missions[sequences[drone_idx].end()]
                        }
                        //distance += getSequenceLength(startingLocation, end of sequence)
                    }
                }
                
                if ((coverage > max_coverage) || ((coverage == max_coverage) && (reset_distance || distance < min_max_distance))) {
                    max_coverage = coverage;
                    bestSequence = sequence;
                    min_max_distance = distance;
                    reset_distance = false;
                }

            }

            for (int i = 0; i < bestSequence.size(); i++) {
                extend(Sequences[i], bestSequence[i]);
                for (int j = 0; j < bestSequence[i].size(); j++) {
                    MissionIndicesToAssign.erase(bestSequence[i][j]);
                }
            }
        }
    }
}<|MERGE_RESOLUTION|>--- conflicted
+++ resolved
@@ -954,21 +954,6 @@
 
         std::cout << "numDrones: " << numDrones << ", numMissions: " << numMissions << std::endl;
 
-<<<<<<< HEAD
-
-=======
-        if (numDrones > numMissions) {
-            // 
-        } else if (numDrones <= numMissions) {
-            // int missionIdx = 0;
-            // for (auto drone : m_dronesUnderCommand) {
-            //     m_currentDroneMissions[drone->GetDroneSerial()] = std::make_tuple(0, m_droneMissions[missionIdx++]);
-            // }
-            for (int i = 0; i < numMissions; i++) {
-                Sequences[i % numDrones].push_back(i);
-            }
-        }
->>>>>>> ce718197
 
         // Naive
         // Sequences.resize(numDrones, std::vector<int>());
